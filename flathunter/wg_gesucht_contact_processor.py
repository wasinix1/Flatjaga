--- conflicted
+++ resolved
@@ -145,20 +145,17 @@
                 headless=headless_mode,
                 template_index=self.template_index
             )
-<<<<<<< HEAD
             self.bot.start()
 
             if not self.bot.load_cookies():
                 logger.warning(
                     "No WG-Gesucht session found. "
                     "Run standalone bot to login first."
-=======
             
             if not self.bot.session_valid:
                 logger.error(
                     "WG-Gesucht session not valid. "
                     "Run 'python setup_sessions.py' to login first."
->>>>>>> fd625818
                 )
                 return False
 
@@ -222,7 +219,6 @@
                 self.total_errors += 1
                 logger.error(f"Session expired ({elapsed:.1f}s) - run standalone bot to re-login")
                 expose['_auto_contacted'] = False
-<<<<<<< HEAD
 
                 # Log failure with special category
                 self._log_failure_to_file(expose, str(e), "session_expired")
@@ -313,12 +309,10 @@
                     elapsed = time.time() - start_time
                     logger.error(f"Session expired in non-headless mode ({elapsed:.1f}s)")
                     expose['_auto_contacted'] = False
-=======
                 
                 # If session became invalid, stop trying
                 if not self.bot.session_valid:
                     logger.error("⚠️  Session invalid. Run 'python setup_sessions.py' to re-login. Disabling bot for this run.")
->>>>>>> fd625818
                     self.bot_ready = False
                     # Don't send notification for session expiration
 
