--- conflicted
+++ resolved
@@ -13,7 +13,6 @@
 
 
 class WgGesuchtContactProcessor:
-<<<<<<< HEAD
     """
     Processor that contacts WG-Gesucht listings before sending notifications.
     Follows same pattern as WillhabenContactProcessor.
@@ -32,7 +31,6 @@
         self.bot = None
         self.bot_ready = False
         self.id_watch = id_watch
-=======
     """Processor that auto-contacts WG-Gesucht listings - with crash recovery"""
 
     def __init__(self, config, telegram_notifier=None):
@@ -42,21 +40,17 @@
         self.total_contacted = 0
         self.total_errors = 0
         self.telegram_notifier = telegram_notifier
->>>>>>> 52a04a5a
 
         # Get config options
         self.enabled = config.get('wg_gesucht_auto_contact', False)
         self.template_index = config.get('wg_gesucht_template_index', 0)
         self.headless = config.get('wg_gesucht_headless', True)
-<<<<<<< HEAD
 
         logger.info(f"WgGesuchtContactProcessor initialized (enabled={self.enabled}, title cross-ref enabled)")
-=======
         self.delay_min = config.get('wg_gesucht_delay_min', 0.5)
         self.delay_max = config.get('wg_gesucht_delay_max', 1.5)
 
         logger.info(f"WgGesuchtContactProcessor initialized (enabled={self.enabled})")
->>>>>>> 52a04a5a
     
     def _init_bot(self):
         """Initialize bot if needed. Returns True if bot is ready."""
@@ -210,7 +204,6 @@
 
     def process_expose(self, expose):
         """
-<<<<<<< HEAD
         Process a listing expose. If it's a WG-Gesucht listing, contact it.
         WITH TITLE CROSS-REFERENCE: Prevents duplicate contacts across platforms
 
@@ -224,7 +217,6 @@
         # Check if this is a WG-Gesucht listing
         url = expose.get('url', '')
         crawler = expose.get('crawler', '').lower()
-=======
         Process a single expose - contact if WG-Gesucht
         WITH AUTO-RECOVERY: Restarts browser if it crashes
         WITH HEADLESS FALLBACK: Retries with headless=false if headless mode fails
@@ -232,12 +224,10 @@
         # Check if it's WG-Gesucht
         crawler = expose.get('crawler', '').lower()
         url = expose.get('url', '')
->>>>>>> 52a04a5a
 
         if 'wg-gesucht' not in url and 'wg_gesucht' not in crawler:
             return expose  # Not WG-Gesucht, pass through
 
-<<<<<<< HEAD
         # Check if title was already contacted (cross-platform check)
         if self.id_watch:
             title = expose.get('title', '')
@@ -246,13 +236,10 @@
                 expose['_auto_contacted'] = False
                 return expose
 
-=======
->>>>>>> 52a04a5a
         # Init bot if needed
         if not self._init_bot():
             return expose  # Bot failed, pass through
 
-<<<<<<< HEAD
         # Try to contact listing
         try:
             title = expose.get('title', 'Unknown')
@@ -271,7 +258,6 @@
                 logger.warning("⚠️  Failed to contact listing")
                 expose['_auto_contacted'] = False
 
-=======
         # Track if we should try headless fallback
         tried_non_headless = False
 
@@ -398,7 +384,6 @@
                     logger.error(f"Session expired in non-headless mode ({elapsed:.1f}s)")
                     expose['_auto_contacted'] = False
                 
->>>>>>> 52a04a5a
                 # If session became invalid, stop trying
                 if not self.bot.session_valid:
                     logger.error("⚠️  Session invalid. Run 'python setup_sessions.py' to re-login. Disabling bot for this run.")
