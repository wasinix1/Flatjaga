"""
WG-Gesucht Contact Bot
Automates contacting WG-Gesucht listings using Selenium.
Handles session management internally (like willhaben bot).
"""

import time
import json
import os
import random
from datetime import datetime
from pathlib import Path
from selenium import webdriver
from selenium.webdriver.chrome.options import Options
from selenium.webdriver.common.by import By
from selenium.webdriver.support.ui import WebDriverWait
from selenium.webdriver.support import expected_conditions as EC
from selenium.common.exceptions import TimeoutException, NoSuchElementException
import logging
from .stealth_driver import StealthDriver

logger = logging.getLogger(__name__)

COOKIE_FILE = str(Path.home() / '.wg_gesucht_cookies.json')
WG_GESUCHT_URL = 'https://www.wg-gesucht.de'


class SessionExpiredException(Exception):
    """Raised when WG-Gesucht session has expired and re-login is required."""
    pass


class ContactFailedException(Exception):
    """Raised when contact flow fails for any reason."""
    pass


class WgGesuchtContactBot:
    """
    WG-Gesucht contact automation bot.
    Handles session management and contact flow internally.
    """
    
    def __init__(self, headless=True, template_index=0):
        """
        Initialize bot with session management.

        Args:
            headless: Run browser in headless mode (default True)
            template_index: Which template to use (default 0 = first)
        """
        self.headless = headless
        self.template_index = template_index
        self.stealth_driver = StealthDriver(headless=headless)
        self.session_valid = False
<<<<<<< HEAD

        logger.info("Initializing WG-Gesucht bot with stealth...")
        self.stealth_driver.start()
        self.driver = self.stealth_driver.driver
=======
        
        logger.info("Initializing WG-Gesucht bot...")

    def start(self):
        """Start the bot and initialize the driver."""
        self._init_driver()
>>>>>>> 9df2f7e9
        self._load_or_login()

    def load_cookies(self):
        """Load saved session cookies. Returns True if session is valid."""
        if os.path.exists(COOKIE_FILE):
            logger.info("Found saved session, loading cookies...")
            return self._load_cookies()
        else:
            logger.warning("No saved session found")
            return False

    def _random_delay(self, min_sec=0.5, max_sec=1.5):
        """Add random delay to mimic human behavior."""
        # Delegate to stealth driver's smart_delay for better human-like behavior
        if hasattr(self, 'stealth_driver') and self.stealth_driver:
            self.stealth_driver.smart_delay(min_sec, max_sec)
        else:
            time.sleep(random.uniform(min_sec, max_sec))
    
    def _load_or_login(self):
        """Load saved session or prompt for manual login."""
        # Check if cookies exist
        if os.path.exists(COOKIE_FILE):
            logger.info("Found saved session, loading cookies...")
            if self._load_cookies():
                logger.info("✓ Session loaded successfully")
                self.session_valid = True
                return
        
        # No cookies or loading failed - need manual login
        logger.info("No saved session found, manual login required")
        self._login_manual()
    
    def _load_cookies(self):
        """Load cookies from file and validate session."""
        try:
            with open(COOKIE_FILE, 'r') as f:
                cookies = json.load(f)
            
            # Navigate to site first
            self.driver.get(WG_GESUCHT_URL)
            
            # Add cookies
            for cookie in cookies:
                try:
                    self.driver.add_cookie(cookie)
                except Exception as e:
                    logger.warning(f"Error adding cookie: {e}")
            
            # Refresh to apply cookies
            self.driver.get(WG_GESUCHT_URL)
            time.sleep(1)
            
            # Validate session
            if self._validate_session():
                return True
            else:
                logger.warning("Session validation failed")
                return False
        
        except Exception as e:
            logger.error(f"Error loading cookies: {e}")
            return False
    
    def _validate_session(self):
        """
        Check if session is valid by looking for logged-in elements.
        More robust validation - checks multiple indicators.
        """
        try:
            # Look for "Mein Konto" link (only visible when logged in)
            WebDriverWait(self.driver, 3).until(
                EC.presence_of_element_located((By.LINK_TEXT, "Mein Konto"))
            )

            # Additional check: verify we're not on login page
            if 'login' in self.driver.current_url.lower():
                logger.warning("Session validation failed - on login page")
                return False

            # Check for logout link as additional confirmation
            try:
                self.driver.find_element(By.LINK_TEXT, "Logout")
                logger.info("Session validated - user is logged in")
                return True
            except NoSuchElementException:
                # Mein Konto exists but no logout - unusual but accept it
                logger.info("Session validated - Mein Konto found")
                return True

        except TimeoutException:
            logger.warning("Session validation failed - Mein Konto not found")
            return False
        except Exception as e:
            logger.error(f"Session validation error: {e}")
            return False
    
    def _login_manual(self):
        """Prompt user to login manually and save session."""
        print("\n" + "="*60)
        print("🔐 WG-GESUCHT MANUAL LOGIN REQUIRED")
        print("="*60)
        print("\n1. Browser window is open at wg-gesucht.de")
        print("2. Please login to your account")
        print("3. After logging in, press ENTER here to continue\n")
        
        # Navigate to login page
        self.driver.get(WG_GESUCHT_URL)
        
        # Wait for user to login
        input("Press ENTER after you've logged in... ")
        
        # Validate login
        if not self._validate_session():
            print("\n❌ Login validation failed. Please ensure you're logged in.")
            input("Press ENTER to try again... ")
            
            if not self._validate_session():
                raise Exception("Login validation failed. Cannot proceed without valid session.")
        
        # Save cookies
        self._save_cookies()
        self.session_valid = True
        print("\n✓ Login successful! Session saved.\n")
    
    def _save_cookies(self):
        """Save current cookies to file."""
        cookies = self.driver.get_cookies()
        with open(COOKIE_FILE, 'w') as f:
            json.dump(cookies, f, indent=2)
        logger.info(f"Cookies saved to {COOKIE_FILE}")
    
    def send_contact_message(self, listing_url, timeout=10):
        """
        Contact a WG-Gesucht listing.
        
        Flow:
        1. Navigate to contact page (convert URL)
        2. Handle cookie popup
        3. Handle security tips popup
        4. Click "Vorlage einfügen" button
        5. Select template in modal
        6. Click "VORLAGE EINFÜGEN" to insert
        7. Click "Senden" to send
        8. Verify success
        
        Args:
            listing_url: Full URL to WG-Gesucht listing
            timeout: Max seconds to wait for elements (default 10)
        
        Returns:
            True if successful, False otherwise
        """
        
        if not self.session_valid:
            logger.error("Session invalid - cannot contact listing")
            raise SessionExpiredException("Session is not valid - re-login required")
        
        try:
            logger.info(f"Contacting listing: {listing_url}")
            
            # Convert to contact URL
            if '/nachricht-senden/' not in listing_url:
                parts = listing_url.split('wg-gesucht.de/')
                if len(parts) == 2:
                    contact_url = f"{parts[0]}wg-gesucht.de/nachricht-senden/{parts[1]}"
                    logger.info(f"  → Converted to: {contact_url}")
                    listing_url = contact_url
            
            # Navigate to contact page
            self.driver.get(listing_url)
            self._random_delay(1, 2)
            
            # Check session
            if 'login' in self.driver.current_url.lower():
                logger.error("Session expired - redirected to login")
                self.session_valid = False
                raise SessionExpiredException("Session expired - redirected to login page")
            
            # Cookie popup
            try:
                accept_btn = WebDriverWait(self.driver, 3).until(
                    EC.element_to_be_clickable((By.XPATH, "//button[contains(text(), 'Accept') or contains(text(), 'Alle akzeptieren')]"))
                )
                self.driver.execute_script("arguments[0].click();", accept_btn)
                logger.info("  ✓ Accepted cookies")
                self._random_delay(0.5, 1)
            except TimeoutException:
                pass
            
            # Adaptive popup handling
            security_done = False
            template_opened = False
            
            for attempt in range(10):
                self._random_delay(0.3, 0.7)
                
                # Security tips
                if not security_done:
                    try:
                        confirm_btn = self.driver.find_element(By.XPATH, "//button[contains(text(), 'Ich habe die Sicherheitstipps gelesen')]")
                        if confirm_btn.is_displayed():
                            self.driver.execute_script("arguments[0].click();", confirm_btn)
                            logger.info("  ✓ Dismissed security tips")
                            security_done = True
                            self._random_delay(0.5, 1)
                            continue
                    except:
                        security_done = True
                
                # Template button (opens modal)
                if security_done and not template_opened:
                    try:
                        template_span = self.driver.find_element(By.CSS_SELECTOR, "span[data-text_insert_template='Vorlage einfügen']")
                        parent_btn = template_span.find_element(By.XPATH, "./..")
                        if parent_btn.is_displayed():
                            self.driver.execute_script("arguments[0].click();", parent_btn)
                            logger.info("  ✓ Opened template modal")
                            template_opened = True
                            self._random_delay(0.5, 1)
                            break
                    except:
                        pass
            
            if not template_opened:
                logger.error("Could not open template modal")
                return False
            
            # Wait for modal header
            try:
                WebDriverWait(self.driver, timeout).until(
                    EC.presence_of_element_located((By.XPATH, "//p[contains(text(), 'Wählen Sie eine Nachrichtenvorlage')]"))
                )
                logger.info("  ✓ Template modal visible")
            except TimeoutException:
                logger.error("Modal didn't appear")
                return False
            
            self._random_delay(0.3, 0.7)
            
            # Click template label
            try:
                labels = self.driver.find_elements(By.CLASS_NAME, "message_template_label")
                if len(labels) <= self.template_index:
                    logger.error(f"Template {self.template_index} not found (only {len(labels)} available)")
                    return False
                
                label = labels[self.template_index]
                self.driver.execute_script("arguments[0].click();", label)
                logger.info(f"  ✓ Selected template {self.template_index}")
            except Exception as e:
                logger.error(f"Could not select template: {e}")
                return False
            
            self._random_delay(0.3, 0.7)
            
            # Click insert button in modal
            try:
                insert_btn = WebDriverWait(self.driver, timeout).until(
                    EC.presence_of_element_located((By.CLASS_NAME, "use_message_template"))
                )
                self.driver.execute_script("arguments[0].click();", insert_btn)
                logger.info("  ✓ Inserted template")
            except TimeoutException:
                logger.error("Insert button not found")
                return False
            
            self._random_delay(0.5, 1)
            
            # Click send button
            try:
                send_btn = WebDriverWait(self.driver, timeout).until(
                    EC.presence_of_element_located((By.CLASS_NAME, "conversation_send_button"))
                )
                self.driver.execute_script("arguments[0].click();", send_btn)
                logger.info("  ✓ Clicked send")
            except TimeoutException:
                logger.error("Send button not found")
                return False
            
            # Wait for success
            try:
                WebDriverWait(self.driver, timeout).until(
                    EC.presence_of_element_located((By.XPATH, "//*[contains(text(), 'erfolgreich')]"))
                )
                logger.info("  ✅ Message sent successfully!")
                return True
            except TimeoutException:
                logger.error("Success confirmation not found")
                return False
        
        except Exception as e:
            logger.error(f"Unexpected error: {e}")
            return False
    
    def close(self):
        """Close browser."""
        if hasattr(self, 'stealth_driver') and self.stealth_driver:
            self.stealth_driver.quit()
        elif self.driver:
            self.driver.quit()
            logger.info("Browser closed")


def contact_listing(driver, listing_url, template_index=0, timeout=10):
    """
    Contact a WG-Gesucht listing using saved session.
    
    Flow:
    1. Navigate to listing
    2. Click "Nachricht senden" button
    3. Handle security tips popup (auto-appears)
    4. Click "Vorlage einfügen" button on message page
    5. Select template in modal
    6. Click insert template
    7. Click send
    8. Verify success
    
    Args:
        driver: Selenium WebDriver with valid session
        listing_url: Full URL to WG-Gesucht listing
        template_index: Which template checkbox to click (default 0 = first)
        timeout: Max seconds to wait for elements (default 10)
    
    Returns:
        True if successful
        
    Raises:
        SessionExpiredException: If session expired
        ContactFailedException: If contact flow fails
    """
    
    try:
        print(f"📧 Contacting listing: {listing_url}")
        
        # Step 1: Navigate to listing
        driver.get(listing_url)
        
        # Check if we got redirected to login (session expired)
        if 'login' in driver.current_url.lower():
            mark_session_invalid()
            raise SessionExpiredException("Session expired - redirected to login")
        
        # Step 2: Click "Nachricht senden" button
        # Looking for orange button with text "Nachricht senden"
        try:
            send_button = WebDriverWait(driver, timeout).until(
                EC.element_to_be_clickable((By.XPATH, "//a[contains(@class, 'btn') and contains(text(), 'Nachricht senden')]"))
            )
            send_button.click()
            print("  ✓ Clicked 'Nachricht senden' button")
        except TimeoutException:
            raise ContactFailedException("Could not find 'Nachricht senden' button")
        
        # Step 3: Handle security tips popup (auto-appears)
        # Wait for modal with "Wichtige Sicherheitstipps"
        try:
            # Wait for the security modal to appear
            WebDriverWait(driver, timeout).until(
                EC.presence_of_element_located((By.XPATH, "//*[contains(text(), 'Wichtige Sicherheitstipps')]"))
            )
            
            # Click the yellow button "Ich habe die Sicherheitstipps gelesen"
            confirm_button = WebDriverWait(driver, timeout).until(
                EC.element_to_be_clickable((By.XPATH, "//button[contains(text(), 'Ich habe die Sicherheitstipps gelesen')]"))
            )
            confirm_button.click()
            print("  ✓ Dismissed security tips popup")
        except TimeoutException:
            # Security popup might not appear every time, continue
            print("  ⚠️  Security tips popup didn't appear (may have been dismissed before)")
        
        # Small wait for page to settle after popup
        time.sleep(1)
        
        # Step 4: Click "Vorlage einfügen" button to open template selector
        try:
            template_button = WebDriverWait(driver, timeout).until(
                EC.element_to_be_clickable((By.XPATH, "//button[contains(text(), 'Vorlage einfügen') or contains(., 'Vorlage einfügen')]"))
            )
            template_button.click()
            print("  ✓ Clicked 'Vorlage einfügen' button")
        except TimeoutException:
            raise ContactFailedException("Could not find 'Vorlage einfügen' button")
        
        # Step 5: Handle template selection modal (now it appears)
        # Wait for modal with "Wählen Sie eine Nachrichtenvorlage"
        try:
            WebDriverWait(driver, timeout).until(
                EC.presence_of_element_located((By.XPATH, "//*[contains(text(), 'Wählen Sie eine Nachrichtenvorlage')]"))
            )
            print("  ✓ Template selector modal opened")
        except TimeoutException:
            raise ContactFailedException("Template selector modal didn't appear")
        
        # Click checkbox at template_index (default 0 = first checkbox)
        try:
            # Find all checkboxes in the modal
            checkboxes = driver.find_elements(By.XPATH, "//input[@type='checkbox']")
            
            if len(checkboxes) <= template_index:
                raise ContactFailedException(f"Template index {template_index} not found (only {len(checkboxes)} templates available)")
            
            # Click the checkbox at the specified index
            checkbox = checkboxes[template_index]
            
            # Sometimes checkboxes are hidden, need to click via JavaScript
            driver.execute_script("arguments[0].click();", checkbox)
            print(f"  ✓ Selected template at index {template_index}")
        except Exception as e:
            raise ContactFailedException(f"Could not select template: {e}")
        
        # Step 6: Click "VORLAGE EINFÜGEN" button in modal
        try:
            insert_button = WebDriverWait(driver, timeout).until(
                EC.element_to_be_clickable((By.XPATH, "//button[contains(text(), 'VORLAGE EINFÜGEN')]"))
            )
            insert_button.click()
            print("  ✓ Clicked 'VORLAGE EINFÜGEN' button")
        except TimeoutException:
            raise ContactFailedException("Could not find 'VORLAGE EINFÜGEN' button")
        
        # Small wait for template to be inserted
        time.sleep(1)
        
        # Step 7: Click "Senden" button (final send)
        try:
            send_final = WebDriverWait(driver, timeout).until(
                EC.element_to_be_clickable((By.XPATH, "//button[contains(@class, 'btn') and contains(text(), 'Senden')]"))
            )
            send_final.click()
            print("  ✓ Clicked final 'Senden' button")
        except TimeoutException:
            raise ContactFailedException("Could not find final 'Senden' button")
        
        # Step 8: Wait for success banner containing "erfolgreich"
        try:
            WebDriverWait(driver, timeout).until(
                EC.presence_of_element_located((By.XPATH, "//*[contains(text(), 'erfolgreich')]"))
            )
            print("  ✅ Message sent successfully!")
            return True
        except TimeoutException:
            raise ContactFailedException("Success confirmation not found")
    
    except SessionExpiredException:
        # Re-raise session exceptions
        raise
    
    except Exception as e:
        # Log other failures
        print(f"  ❌ Failed to contact listing: {e}")
        raise ContactFailedException(str(e))


def contact_listing_safe(driver, listing_url, template_index=0):
    """
    Safe wrapper around contact_listing that catches exceptions.
    Returns True/False instead of raising exceptions.
    Marks session as invalid if session expired.
    """
    try:
        return contact_listing(driver, listing_url, template_index)
    except SessionExpiredException as e:
        print(f"⚠️  Session expired: {e}")
        mark_session_invalid()
        return False
    except ContactFailedException as e:
        print(f"⚠️  Contact failed: {e}")
        return False
    except Exception as e:
        print(f"⚠️  Unexpected error: {e}")
        return False<|MERGE_RESOLUTION|>--- conflicted
+++ resolved
@@ -53,19 +53,16 @@
         self.template_index = template_index
         self.stealth_driver = StealthDriver(headless=headless)
         self.session_valid = False
-<<<<<<< HEAD
 
         logger.info("Initializing WG-Gesucht bot with stealth...")
         self.stealth_driver.start()
         self.driver = self.stealth_driver.driver
-=======
         
         logger.info("Initializing WG-Gesucht bot...")
 
     def start(self):
         """Start the bot and initialize the driver."""
         self._init_driver()
->>>>>>> 9df2f7e9
         self._load_or_login()
 
     def load_cookies(self):
