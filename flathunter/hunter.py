"""Default Flathunter implementation for the command line"""
import traceback
from itertools import chain
import requests

from flathunter.logging import logger
from flathunter.config import YamlConfig
from flathunter.filter import Filter
from flathunter.processor import ProcessorChain
from flathunter.captcha.captcha_solver import CaptchaUnsolvableError
from flathunter.exceptions import ConfigException

from flathunter.willhaben_contact_processor import WillhabenContactProcessor
from flathunter.wg_gesucht_contact_processor import WgGesuchtContactProcessor
from flathunter.notifiers import SenderTelegram

class Hunter:
    """Basic methods for crawling and processing / filtering exposes"""

    def __init__(self, config: YamlConfig, id_watch):
        self.config = config
        if not isinstance(self.config, YamlConfig):
            raise ConfigException(
                "Invalid config for hunter - should be a 'Config' object")
        self.id_watch = id_watch

        # Initialize telegram notifier for success/failure notifications
        self.telegram_notifier = None
        if 'telegram' in self.config.notifiers():
            self.telegram_notifier = SenderTelegram(self.config)

        # Initialize willhaben processor with telegram notifier and id_watch
        self.willhaben_processor = WillhabenContactProcessor(config, self.telegram_notifier, id_watch)

<<<<<<< HEAD
        # Initialize wg-gesucht processor with telegram notifier
        self.wg_gesucht_processor = WgGesuchtContactProcessor(config, self.telegram_notifier)
=======
        # Initialize wg-gesucht processor with id_watch
        self.wg_gesucht_processor = WgGesuchtContactProcessor(config, id_watch)
>>>>>>> 2c220f14

    def _send_contact_success_notification(self, expose):
        """Send a follow-up notification when a listing is successfully contacted"""
        if not self.telegram_notifier:
            logger.warning("Cannot send success notification - telegram notifier not initialized")
            return

        try:
            title = expose.get('title', 'Unknown listing')
            url = expose.get('url', '')

            success_message = (
                f"✅ ERFOLGREICH KONTAKTIERT ✅\n\n"
                f"Listing: {title}\n"
                f"URL: {url}"
            )

            self.telegram_notifier.notify(success_message)
            logger.info(f"✓ Sent success notification for: {title}")
        except Exception as e:
            logger.error(f"✗ Failed to send success notification for {title}: {e}", exc_info=True)

    def crawl_for_exposes(self, max_pages=None):
        """Trigger a new crawl of the configured URLs"""
        def try_crawl(searcher, url, max_pages):
            try:
                return searcher.crawl(url, max_pages)
            except CaptchaUnsolvableError:
                logger.info("Error while scraping url %s: the captcha was unsolvable", url)
                return []
            except requests.exceptions.RequestException:
                logger.info("Error while scraping url %s:\n%s", url, traceback.format_exc())
                return []

        return chain(*[try_crawl(searcher, url, max_pages)
                       for searcher in self.config.searchers()
                       for url in self.config.target_urls()])

    def hunt_flats(self, max_pages: None|int = None):
        """Crawl, process and filter exposes"""
        filter_set = Filter.builder() \
                           .read_config(self.config) \
                           .filter_already_seen(self.id_watch) \
                           .build()

        processor_chain = ProcessorChain.builder(self.config) \
                                        .save_all_exposes(self.id_watch) \
                                        .apply_filter(filter_set) \
                                        .resolve_addresses() \
                                        .calculate_durations() \
                                        .send_messages() \
                                        .build()

        result = []
        # We need to iterate over this list to force the evaluation of the pipeline
        for expose in processor_chain.process(self.crawl_for_exposes(max_pages)):
            # Contact willhaben BEFORE logging/notifying
            expose = self.willhaben_processor.process_expose(expose)

            # Contact wg-gesucht BEFORE logging/notifying
            expose = self.wg_gesucht_processor.process_expose(expose)

            # Send success notification if listing was successfully contacted
            if expose.get('_auto_contacted'):
                self._send_contact_success_notification(expose)

            # Log the result
            contacted_marker = "✅ [CONTACTED]" if expose.get('_auto_contacted') else ""
            logger.info('New offer: %s %s', expose['title'], contacted_marker)

            result.append(expose)

        return result<|MERGE_RESOLUTION|>--- conflicted
+++ resolved
@@ -32,13 +32,9 @@
         # Initialize willhaben processor with telegram notifier and id_watch
         self.willhaben_processor = WillhabenContactProcessor(config, self.telegram_notifier, id_watch)
 
-<<<<<<< HEAD
-        # Initialize wg-gesucht processor with telegram notifier
-        self.wg_gesucht_processor = WgGesuchtContactProcessor(config, self.telegram_notifier)
-=======
-        # Initialize wg-gesucht processor with id_watch
-        self.wg_gesucht_processor = WgGesuchtContactProcessor(config, id_watch)
->>>>>>> 2c220f14
+        # Initialize wg-gesucht processor with telegram notifier and id_watch
+        self.wg_gesucht_processor = WgGesuchtContactProcessor(config, self.telegram_notifier, id_watch)
+
 
     def _send_contact_success_notification(self, expose):
         """Send a follow-up notification when a listing is successfully contacted"""
